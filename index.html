--- conflicted
+++ resolved
@@ -15,11 +15,7 @@
         <center>
             <div>
                 <a class="button" href="/apps/calc/popup.html">Calculator</a> <br>
-<<<<<<< HEAD
                 <a class="button" href="/apps/reportsite/popup.html">Report a Suspicious Site! (beta)<a> <br>
-=======
-                <a class="button" href="/apps/reportsite/popup.html">Report a Suspicious Site! (beta)</a> <br>
->>>>>>> a42af3e5
             </div>
         </center>
   </body>
